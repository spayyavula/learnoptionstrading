--- conflicted
+++ resolved
@@ -14,10 +14,8 @@
 import SubscriptionPage from './pages/SubscriptionPage'
 import Success from './pages/Success'
 import AppLayout from './components/AppLayout'
-<<<<<<< HEAD
-=======
 import Login from './pages/Login'
->>>>>>> 8f170f53
+// import PrivateRoute from './components/PrivateRoute';
 
 // Lazy load page components
 const Dashboard = lazy(() => import('./pages/Dashboard'))
@@ -114,7 +112,6 @@
       {/* Main content area */}
       <div className="flex-1">
         <Suspense fallback={<LoadingFallback />}>
-<<<<<<< HEAD
           <RequireLandingVisit>
             <Routes>
               {/* Public Routes */}
@@ -125,56 +122,42 @@
               <Route path="/TermsAndConditions" element={<TermsAndConditions />} />
               <Route path="/DisclaimerDetailed" element={<DisclaimerDetailed />} />
               <Route path="/login" element={<Login />} />
-            
-=======
-          <Routes>
-            {/* Public Routes */}
-            <Route path="/" element={<Landing />} />
-            <Route path="/login" element={<Login />} />
-            <Route path="/signup" element={<Login />} />
-            <Route path="/subscription" element={<SubscriptionPage />} />
-            <Route path="/success" element={<Success />} />
-            <Route path="/PrivacyPolicy" element={<PrivacyPolicy />} />
-            <Route path="/TermsAndConditions" element={<TermsAndConditions />} />
-            <Route path="/DisclaimerDetailed" element={<DisclaimerDetailed />} />
-            
-            {/* App Routes with nested routing */}
-            <Route path="/app" element={
-              <ProtectedRoute>
+              
+              {/* App Routes with nested routing */}
+              <Route path="/app" element={
                 <AppLayout />
-              </ProtectedRoute>
-            }>
->>>>>>> 8f170f53
-              <Route index element={<Dashboard />} />
-              <Route path="dashboard" element={<Dashboard />} />
-              <Route path="agent" element={<AgentDashboard />} />
-              <Route path="demo" element={<Demo />} />
-              <Route path="portfolio" element={<OptionsPortfolio />} />
-              <Route path="trading" element={<OptionsTrading />} />
-              <Route path="orders" element={<Orders />} />
-              <Route path="chain" element={<OptionsChain />} />
-              <Route path="regime" element={<RegimeAnalysis />} />
-              <Route path="analytics" element={<Analytics />} />
-              <Route path="arbitrage" element={<OptionsArbitrage />} />
-              <Route path="learning" element={<OptionsLearning />} />
-              <Route path="journal" element={<TradingJournal />} />
-              <Route path="strategies" element={<OptionsStrategies />} />
-              <Route path="community" element={<Community />} />
-              <Route path="settings" element={<Settings />} />
-              <Route path="data" element={<OptionsDataManager />} />
-              <Route path="construction" element={<Construction />} />
-              <Route path="subscription" element={<SubscriptionPage />} />
-              <Route path="profile" element={<UserProfile />} />
+              }>
+                <Route index element={<Dashboard />} />
+                <Route path="dashboard" element={<Dashboard />} />
+                <Route path="agent" element={<AgentDashboard />} />
+                <Route path="demo" element={<Demo />} />
+                <Route path="portfolio" element={<OptionsPortfolio />} />
+                <Route path="trading" element={<OptionsTrading />} />
+                <Route path="orders" element={<Orders />} />
+                <Route path="chain" element={<OptionsChain />} />
+                <Route path="regime" element={<RegimeAnalysis />} />
+                <Route path="analytics" element={<Analytics />} />
+                <Route path="arbitrage" element={<OptionsArbitrage />} />
+                <Route path="learning" element={<OptionsLearning />} />
+                <Route path="journal" element={<TradingJournal />} />
+                <Route path="strategies" element={<OptionsStrategies />} />
+                <Route path="community" element={<Community />} />
+                <Route path="settings" element={<Settings />} />
+                <Route path="data" element={<OptionsDataManager />} />
+                <Route path="construction" element={<Construction />} />
+                <Route path="subscription" element={<SubscriptionPage />} />
+                <Route path="profile" element={<UserProfile />} />
+                
+                {/* Admin Routes */}
+                <Route path="admin" element={
+                  <AdminRoute>
+                    <AdminDashboard />
+                  </AdminRoute>
+                } />
               
-              {/* Admin Routes */}
-              <Route path="admin" element={
-                <AdminRoute>
-                  <AdminDashboard />
-                </AdminRoute>
-              } />
-            
-            {/* Catch-all redirect */}
-            <Route path="*" element={<Navigate to="/" replace />} />
+                {/* Catch-all redirect */}
+                <Route path="*" element={<Navigate to="/" replace />} />
+              </Route>
             </Routes>
           </RequireLandingVisit>
         </Suspense>
