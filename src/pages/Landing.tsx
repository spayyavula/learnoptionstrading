import React, { useEffect, useRef } from 'react'
import { 
  ArrowRight, 
  TrendingUp, 
  BookOpen, 
  Users, 
  Info,
  Shield, 
  CheckCircle, 
  Bot,
  Play,
  BarChart3,
  Target,
  Mail,
  Star,
  AlertTriangle
} from 'lucide-react'
import { Link, useNavigate } from 'react-router-dom'
<<<<<<< HEAD
import Login from './loginSignup'
import { useAuthState } from "react-firebase-hooks/auth";

=======
import { useAuth } from '../components/AuthProvider'
>>>>>>> 8f170f53


const SYMBOL = 'SPY'; // Change to your desired symbol

// Replace with your actual Polygon API key or use an environment variable
const POLYGON_API_KEY = import.meta.env.VITE_POLYGON_API_KEY || '';

function isMarketOpen() {
  const now = new Date();
  const day = now.getDay();
  const hour = now.getHours();
  // Market open Mon-Fri, 9:30am-4pm ET (adjust as needed)
  return day > 0 && day < 6 && (hour > 9 || (hour === 9 && now.getMinutes() >= 30)) && hour < 16;
}

export function LivePrice() {
  const [price, setPrice] = React.useState<number | null>(null);
  const [loading, setLoading] = React.useState(true);

  React.useEffect(() => {
    let interval: NodeJS.Timeout | undefined;

    async function fetchInitialPrice() {
      setLoading(true);
      try {
        // Try real-time endpoint first
        let resp = await fetch(
          `https://api.polygon.io/v2/last/trade/stocks/${SYMBOL}?apiKey=${POLYGON_API_KEY}`
        );
        if (resp.ok) {
          const data = await resp.json();
          if (data?.results?.p) {
            setPrice(data.results.p);
            setLoading(false);
            return;
          }
        }
        // Fallback to previous close
        resp = await fetch(
          `https://api.polygon.io/v2/aggs/ticker/${SYMBOL}/prev?adjusted=true&apiKey=${POLYGON_API_KEY}`
        );
        const data = await resp.json();
        setPrice(data?.results?.[0]?.c || null);
      } catch {
        setPrice(null);
      }
      setLoading(false);
    }

    // Simulate a small random price change (0% to 0.4% up or down)
    function simulatePriceChange(current: number) {
      const percentChange = (Math.random() * 0.4) * (Math.random() > 0.5 ? 1 : -1); // -0.4% to +0.4%
      const newPrice = current + (current * percentChange / 100);
      return Number(newPrice.toFixed(2));
    }

    if (isMarketOpen()) {
      fetchInitialPrice();
      interval = setInterval(() => {
        setPrice(prev => {
          if (prev === null) return prev;
          return simulatePriceChange(prev);
        });
      }, 10000); // update every 10s
    }

    return () => {
      if (interval) clearInterval(interval);
    };
  }, []);

  if (!isMarketOpen()) return null;

  return (
    <div className="text-sm text-green-700 font-semibold mt-2">
      {loading
        ? 'Loading price...'
        : price !== null
          ? `SPY: $${price}`
          : 'Price unavailable'}
    </div>
  );
}

export default function Landing() {
  const { user } = useAuth()
  const indicesTickerRef = useRef<HTMLDivElement>(null);
  const stocksTickerRef = useRef<HTMLDivElement>(null);

  useEffect(() => {
    // Indices ticker
    if (indicesTickerRef.current && !indicesTickerRef.current.querySelector('iframe')) {
      const script = document.createElement('script');
      script.src = 'https://s3.tradingview.com/external-embedding/embed-widget-ticker-tape.js';
      script.type = 'text/javascript';
      script.async = true;
      script.innerHTML = JSON.stringify({
        "symbols": [
          { "proName": "INDEX:SPX", "title": "S&P 500" },
          { "proName": "INDEX:IXIC", "title": "NASDAQ" },
          { "proName": "INDEX:DJI", "title": "Dow 30" },
          { "proName": "INDEX:RUT", "title": "Russell 2000" }
        ],
        "colorTheme": "light",
        "isTransparent": true,
        "displayMode": "adaptive",
        "locale": "en"
      });
      indicesTickerRef.current.appendChild(script);
    }
    // Stocks ticker
    if (stocksTickerRef.current && !stocksTickerRef.current.querySelector('iframe')) {
      const script = document.createElement('script');
      script.src = 'https://s3.tradingview.com/external-embedding/embed-widget-ticker-tape.js';
      script.type = 'text/javascript';
      script.async = true;
      script.innerHTML = JSON.stringify({
        "symbols": [
          { "proName": "NASDAQ:AAPL", "title": "Apple" },
          { "proName": "NASDAQ:MSFT", "title": "Microsoft" },
          { "proName": "NASDAQ:TSLA", "title": "Tesla" },
          { "proName": "NASDAQ:NVDA", "title": "Nvidia" },
          { "proName": "NASDAQ:AMZN", "title": "Amazon" },
          { "proName": "NASDAQ:QQQ", "title": "QQQ" },
          { "proName": "AMEX:SPY", "title": "SPY" }
        ],
        "colorTheme": "light",
        "isTransparent": true,
        "displayMode": "adaptive",
        "locale": "en"
      });
      stocksTickerRef.current.appendChild(script);
    }
  }, []);

  const navigate = useNavigate();

  const handleGetStarted = () => {
    if (user) {
      navigate('/app')
    } else {
      navigate('/signup')
    }
  }
  return (
    <div className="min-h-screen bg-white">
      {/* Header */}
      <header className="bg-gradient-to-r from-gray-900 via-blue-900 to-indigo-900 text-white">
        <div className="max-w-7xl mx-auto px-4 sm:px-6 lg:px-8">
          <div className="flex items-center justify-between h-16">
            <div className="flex items-center">
              <div className="flex-shrink-0">
                <h1 className="text-2xl font-bold">Learn Options Trading</h1>
              </div>
            </div>
            <div className="flex items-center space-x-4">
              {user ? (
                <div className="flex items-center space-x-4">
                  <span className="text-blue-200">
                    Welcome, {localStorage.getItem('demo_mode') === 'true' ? 'Demo User' : user.user_metadata?.full_name || user.email?.split('@')[0] || 'User'}!
                    {localStorage.getItem('demo_mode') === 'true' && <span className="text-orange-300 ml-1">(Demo)</span>}
                  </span>
                  <Link
                    to="/app"
                    className="bg-blue-600 hover:bg-blue-700 text-white px-4 py-2 rounded-lg font-semibold transition-colors"
                  >
                    Go to App
                  </Link>
                </div>
              ) : (
                <>
                  <Link
                    to="/login"
                    className="text-white hover:text-blue-200 font-medium"
                  >
                    Sign In
                  </Link>
                  <Link
                    to="/signup"
                    className="bg-blue-600 hover:bg-blue-700 text-white px-4 py-2 rounded-lg font-semibold transition-colors"
                  >
                    Get Started
                  </Link>
                  <button
                    onClick={() => {
                      localStorage.setItem('demo_mode', 'true')
                      localStorage.setItem('demo_user', JSON.stringify({
                        id: 'demo-user',
                        email: 'demo@example.com',
                        user_metadata: { full_name: 'Demo User' }
                      }))
                      window.location.reload()
                    }}
                    className="bg-gray-600 hover:bg-gray-700 text-white px-4 py-2 rounded-lg font-semibold transition-colors"
                  >
                    Try Demo
                  </button>
                </>
              )}
            </div>
          </div>
        </div>
      </header>

      {/* Hero Section */}
      <section className="bg-gradient-to-r from-gray-900 via-blue-900 to-indigo-900 text-white py-20">
        <div className="max-w-7xl mx-auto px-4 sm:px-6 lg:px-8">
          <div className="text-center">
            <h1 className="text-4xl md:text-6xl font-bold mb-6">
              Master Options Trading
              <span className="block text-blue-400">Risk-Free</span>
            </h1>
            <p className="text-xl md:text-2xl text-gray-300 mb-8 max-w-3xl mx-auto">
              Learn options trading with our comprehensive educational platform. 
              Practice with virtual money before risking real capital.
            </p>
            <button
              onClick={handleGetStarted}
              className="bg-blue-600 hover:bg-blue-700 text-white px-8 py-4 rounded-lg text-lg font-semibold transition-colors flex items-center justify-center mx-auto"
            >
              {user ? 'Go to App' : 'Get Started Free'}
              <ArrowRight className="ml-2 h-5 w-5" />
            </button>
          </div>
          
        </div>
      </section>

      {/* Features Section */}
      <section className="py-20 bg-gray-50">
        <div className="max-w-7xl mx-auto px-4 sm:px-6 lg:px-8">
          <div className="text-center mb-16">
            <h2 className="text-3xl md:text-4xl font-bold text-gray-900 mb-4">
              Why Choose Our Platform?
            </h2>
            <p className="text-xl text-gray-600 max-w-2xl mx-auto">
              Everything you need to learn options trading safely and effectively
            </p>
          </div>

          <div className="grid md:grid-cols-3 gap-8">
            {/* Educational Content */}
            <div className="text-center p-6">
              <div className="w-16 h-16 bg-blue-100 rounded-full flex items-center justify-center mx-auto mb-4">
                <BookOpen className="h-8 w-8 text-blue-600" />
              </div>
              <h3 className="text-xl font-semibold mb-2">Educational Content</h3>
              <p className="text-gray-600">
                Comprehensive lessons from basics to advanced strategies
              </p>
              <div className="mt-2 text-sm font-bold text-gray-500">—</div>
            </div>

            {/* Practice Trading */}
            <div className="text-center p-6">
              <div className="w-16 h-16 bg-green-100 rounded-full flex items-center justify-center mx-auto mb-4">
                <Target className="h-8 w-8 text-green-600" />
              </div>
              <h3 className="text-xl font-semibold mb-2">Practice Trading</h3>
              <p className="text-gray-600">
                Virtual trading with real market data to practice safely
              </p>
              <div className="mt-2 text-sm font-bold text-gray-500">Buy &amp; Sell</div>
            </div>

            {/* Risk Management */}
            <div className="text-center p-6">
              <div className="w-16 h-16 bg-purple-100 rounded-full flex items-center justify-center mx-auto mb-4">
                <Shield className="h-8 w-8 text-purple-600" />
              </div>
              <h3 className="text-xl font-semibold mb-2">Risk Management</h3>
              <p className="text-gray-600">
                Learn proper risk management before using real money
              </p>
              <div className="mt-2 text-sm font-bold text-gray-500">—</div>
            </div>
          </div>

          {/* Price Arbitrage - horizontal full row */}
          <div className="mt-8">
            <div className="flex flex-col md:flex-row items-center bg-yellow-50 border border-yellow-200 rounded-lg p-6 md:p-8 shadow">
              <div className="flex-shrink-0 mb-4 md:mb-0 md:mr-8 flex items-center justify-center">
                <div className="w-20 h-20 bg-yellow-100 rounded-full flex items-center justify-center">
                  <BarChart3 className="h-12 w-12 text-yellow-600" />
                </div>
              </div>
              <div className="flex-1">
                <h3 className="text-2xl font-bold text-yellow-800 mb-2">Price Arbitrage (Options)</h3>
                <p className="text-gray-700 mb-2">
                  Discover how professional traders spot and act on price differences between related options contracts or markets—locking in low-risk profits.
                </p>
                <div className="text-sm font-bold text-yellow-700 mb-2">Simultaneous Buy &amp; Sell</div>
                <div className="bg-yellow-100 border border-yellow-200 rounded p-3 text-left text-sm text-yellow-900 mb-2">
                  <strong>How to Practice:</strong>
                  <ol className="list-decimal ml-5 mt-1">
                    <li>Find two related options or markets with a price gap.</li>
                    <li>At the same time, <b>buy</b> the underpriced and <b>sell</b> the overpriced contract.</li>
                    <li>Track your simulated P&amp;L to see if the price gap closes and you profit.</li>
                    <li>
                      <Link to="/app" className="text-yellow-700 underline hover:text-yellow-900">
                        Try arbitrage in the simulator &rarr;
                      </Link>
                    </li>
                  </ol>
                  <div className="mt-2 text-xs text-gray-600">
                    <strong>Tip:</strong> This is not the same as "option writing" (selling calls/puts for premium). Arbitrage is about exploiting price inefficiencies, not collecting premium.
                  </div>
                </div>
              </div>
            </div>
          </div>
        </div>
      </section>

      {/* Stats Section */}
      <section className="py-20 bg-blue-600 text-white">
        <div className="max-w-7xl mx-auto px-4 sm:px-6 lg:px-8">
          <div className="grid md:grid-cols-3 gap-8 text-center">
            <div>
              <div className="text-4xl font-bold mb-2">10,000+</div>
              <div className="text-blue-200">Students Learning</div>
            </div>
            <div>
              <div className="text-4xl font-bold mb-2">50+</div>
              <div className="text-blue-200">Educational Modules</div>
            </div>
            <div>
              <div className="text-4xl font-bold mb-2">95%</div>
              <div className="text-blue-200">Success Rate</div>
            </div>
          </div>
        </div>
      </section>

      {/* Simple CTA Section instead of Pricing */}
      <section className="py-20 bg-white">
        <div className="max-w-7xl mx-auto px-4 sm:px-6 lg:px-8 text-center">
          <h2 className="text-3xl md:text-4xl font-bold text-gray-900 mb-4">
            Start Learning Today
          </h2>
          <p className="text-xl text-gray-600 mb-8 max-w-2xl mx-auto">
            Join our educational platform and master options trading safely
          </p>
          <button
            onClick={handleGetStarted}
            className="bg-blue-600 hover:bg-blue-700 text-white px-8 py-4 rounded-lg text-lg font-semibold transition-colors flex items-center justify-center mx-auto"
          >
            {user ? 'Go to App' : 'Get Started Free'}
            <ArrowRight className="ml-2 h-5 w-5" />
          </button>
        </div>
      </section>

      {/* Testimonials */}
      <section className="py-20 bg-gray-50">
        <div className="max-w-7xl mx-auto px-4 sm:px-6 lg:px-8">
          <div className="text-center mb-16">
            <h2 className="text-3xl md:text-4xl font-bold text-gray-900 mb-4">
              What Our Students Say
            </h2>
          </div>

          <div className="grid md:grid-cols-3 gap-8">
            <div className="bg-white rounded-lg shadow-md p-6">
              <div className="flex items-center mb-4">
                <div className="flex text-yellow-400">
                  {[...Array(5)].map((_, i) => (
                    <Star key={i} className="h-5 w-5 fill-current" />
                  ))}
                </div>
              </div>
              <p className="text-gray-600 mb-4">
                "This platform helped me understand options trading without risking real money. The educational content is top-notch!"
              </p>
              <div className="font-semibold">- Sarah J.</div>
            </div>

            <div className="bg-white rounded-lg shadow-md p-6">
              <div className="flex items-center mb-4">
                <div className="flex text-yellow-400">
                  {[...Array(5)].map((_, i) => (
                    <Star key={i} className="h-5 w-5 fill-current" />
                  ))}
                </div>
              </div>
              <p className="text-gray-600 mb-4">
                "The practice trading feature is incredible. I learned so much before putting real money at risk."
              </p>
              <div className="font-semibold">- Mike T.</div>
            </div>

            <div className="bg-white rounded-lg shadow-md p-6">
              <div className="flex items-center mb-4">
                <div className="flex text-yellow-400">
                  {[...Array(5)].map((_, i) => (
                    <Star key={i} className="h-5 w-5 fill-current" />
                  ))}
                </div>
              </div>
              <p className="text-gray-600 mb-4">
                "Best investment I've made in my trading education. The risk management lessons alone are worth it."
              </p>
              <div className="font-semibold">- Lisa R.</div>
            </div>
          </div>
        </div>
      </section>

      {/* CTA Section */}
      <section className="py-20 bg-blue-600 text-white">
        <div className="max-w-7xl mx-auto px-4 sm:px-6 lg:px-8 text-center">
          <h2 className="text-3xl md:text-4xl font-bold mb-4">
            Ready to Start Learning?
          </h2>
          <p className="text-xl text-blue-100 mb-8 max-w-2xl mx-auto">
            Join thousands of students who are mastering options trading safely and effectively.
          </p>
          {/* Removed Start Free and Get Started Free buttons from CTA section */}
        </div>
      </section>

      {/* Pricing Section - Only Free Plan */}
      <section id="pricing" className="py-20 bg-gray-50">
        <div className="max-w-7xl mx-auto px-4 sm:px-6 lg:px-8">
          <div className="text-center mb-16">
            <h2 className="text-3xl md:text-4xl font-bold text-gray-900 mb-4">
              Simple, Transparent Pricing
            </h2>
            <p className="text-xl text-gray-600 max-w-3xl mx-auto">
              <span className="font-bold text-green-700">100% FREE!</span> No hidden fees, no contracts, no payment required. Enjoy unlimited access to all features.
            </p>
          </div>
          <div className="grid md:grid-cols-1 gap-8 max-w-3xl mx-auto">
            {/* Free Plan Only */}
            <div className="bg-white rounded-lg shadow-lg border-2 border-green-400 p-8">
              <div className="text-center">
                <h3 className="text-2xl font-bold text-gray-900 mb-2">Free</h3>
                <div className="text-4xl font-bold text-green-700 mb-4">$0<span className="text-lg text-gray-500">/month</span></div>
                <p className="text-gray-600 mb-6">Unlimited access for everyone</p>
              </div>
              <ul className="space-y-3 mb-8">
                <li className="flex items-center">
                  <CheckCircle className="h-5 w-5 text-green-500 mr-3" />
                  <span>All lessons & tutorials</span>
                </li>
                <li className="flex items-center">
                  <CheckCircle className="h-5 w-5 text-green-500 mr-3" />
                  <span>Practice trading with real market data</span>
                </li>
                <li className="flex items-center">
                  <CheckCircle className="h-5 w-5 text-green-500 mr-3" />
                  <span>Portfolio analytics & risk management</span>
                </li>
                <li className="flex items-center">
                  <CheckCircle className="h-5 w-5 text-green-500 mr-3" />
                  <span>Community access</span>
                </li>
              </ul>
              <div className="w-full bg-green-100 text-green-900 px-6 py-4 rounded-lg font-bold text-center text-lg border-2 border-green-400 mb-4">
                🎉 This platform is now <span className="text-green-700">100% FREE</span>! Enjoy unlimited access to all features—no payment, no checkout, no subscription required.
              </div>
              {/* Removed Start Free button from pricing section */}
            </div>
          </div>
        </div>
      </section>

      {/* Footer - No changes needed */}
      <footer className="bg-gray-900 text-white py-12">
        <div className="max-w-7xl mx-auto px-4 sm:px-6 lg:px-8">
          <div className="grid md:grid-cols-4 gap-8">
            <div>
              <h3 className="text-xl font-bold mb-4">Learn Options Trading</h3>
              <p className="text-gray-400">
                Master options trading with our comprehensive educational platform.
              </p>
            </div>
            <div>
              <h4 className="font-semibold mb-4">Platform</h4>
              <ul className="space-y-2 text-gray-400">
                <li><Link to="/app" className="hover:text-white">Trading Simulator</Link></li>
                <li>
                  <a
                    href="https://www.investopedia.com/ask/answers/032415/why-are-call-and-put-options-considered-risky.asp"
                    target="_blank"
                    rel="noopener noreferrer"
                    className="hover:text-white"
                  >
                    Option Risks
                  </a>
                </li>
                <li><Link to="/app/dashboard" className="hover:text-white">Dashboard</Link></li>
              </ul>
            </div>
            <div>
              <h4 className="font-semibold mb-4">Support</h4>
              <ul className="space-y-2 text-gray-400">
                <li><a href="mailto:support@learnoptionstrading.academy" className="hover:text-white">Contact</a></li>
              </ul>
            </div>
            <div>
              <h4 className="font-semibold mb-4">Legal</h4>
              <ul className="space-y-2 text-gray-400">
  <li>
    <Link to="/PrivacyPolicy" className="hover:text-white">
      Privacy Policy
    </Link>
  </li>
  <li>
    <Link to="/TermsAndConditions" className="hover:text-white">
      Terms of Service
    </Link>
  </li>
  <li>
    <Link to="/DisclaimerDetailed" className="hover:text-white">
      Disclaimer
    </Link>
  </li>
</ul>
            </div>
          </div>
          <div className="border-t border-gray-800 mt-8 pt-8 text-center text-gray-400">
            <p>&copy; 2025 Learn Options Trading Academy. All rights reserved.</p>
          </div>
          {/* Add disclaimer at bottom of footer */}
          <div className="mt-8 pt-8 border-t border-gray-800">
            <div className="flex flex-col md:flex-row md:items-center md:justify-between">
              <div className="flex items-center text-sm text-gray-400">
                <AlertTriangle className="h-4 w-4 mr-2 text-yellow-400" />
                <span>
                  Educational platform using simulated trading. Options trading involves substantial risk.
                  <Link to="/DisclaimerDetailed" className="mt-2 underline hover:text-white">
                    View full disclaimer
                  </Link>
                </span>
              </div>
              <div className="mt-4 md:mt-0">
                <p className="text-sm text-gray-400">
                  © 2025 Learn Options Trading. All rights reserved.
                </p>
              </div>
            </div>
          </div>
        </div>
      </footer>
    </div>
  )
}<|MERGE_RESOLUTION|>--- conflicted
+++ resolved
@@ -16,13 +16,7 @@
   AlertTriangle
 } from 'lucide-react'
 import { Link, useNavigate } from 'react-router-dom'
-<<<<<<< HEAD
-import Login from './loginSignup'
-import { useAuthState } from "react-firebase-hooks/auth";
-
-=======
 import { useAuth } from '../components/AuthProvider'
->>>>>>> 8f170f53
 
 
 const SYMBOL = 'SPY'; // Change to your desired symbol
